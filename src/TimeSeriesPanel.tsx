--- conflicted
+++ resolved
@@ -263,52 +263,13 @@
   }
 
   return (
-<<<<<<< HEAD
-    <TimeSeries
-      frames={frames}
-      /**
-       * structureRev use to rerender TimeSeries (compare props.)
-       */
-      structureRev={revId}
-      timeRange={timeRange}
-      timeZone={timezones}
-      width={width}
-      height={height}
-      legend={options.legend}
-      options={options}
-      replaceVariables={replaceVariables}
-      dataLinkPostProcessor={dataLinkPostProcessor}
-      cursorSync={cursorSync}
-    >
-      {(uplotConfig, alignedFrame) => {
-        return (
-          <>
-            <KeyboardPlugin config={uplotConfig} />
-            {cursorSync !== DashboardCursorSync.Off && (
-              <EventBusPlugin config={uplotConfig} eventBus={eventBus} frame={alignedFrame} />
-            )}
-            {options.tooltip.mode !== TooltipDisplayMode.None && (
-              <TooltipPlugin2
-                config={uplotConfig}
-                hoverMode={
-                  (options.tooltip.mode === TooltipDisplayMode.Single
-                    ? TooltipHoverMode.xOne
-                    : TooltipHoverMode.xAll) as never
-                }
-                queryZoom={onChangeTimeRange}
-                clientZoom={true}
-                syncMode={cursorSync}
-                syncScope={eventsScope}
-                render={(u, dataIdxs, seriesIdx, isPinned = false, dismiss, timeRange2, viaSync) => {
-                  if (enableAnnotationCreation && timeRange2 != null) {
-                    setNewAnnotationRange(timeRange2);
-                    dismiss();
-                    return;
-=======
     <div ref={panelRoot}>
       <TimeSeries
         frames={frames}
-        structureRev={data.structureRev}
+        /**
+         * structureRev use to rerender TimeSeries (compare props.)
+         */
+        structureRev={revId}
         timeRange={timeRange}
         timeZone={timezones}
         width={width}
@@ -333,7 +294,6 @@
                     (options.tooltip.mode === TooltipDisplayMode.Single
                       ? TooltipHoverMode.xOne
                       : TooltipHoverMode.xAll) as never
->>>>>>> 3e22df57
                   }
                   queryZoom={onChangeTimeRange}
                   clientZoom={true}
@@ -406,14 +366,22 @@
                           </div>
                         }
                         footerContent={
-                          <>
+                          <div
+                            style={{
+                              display: 'flex',
+                              flexDirection: 'column',
+                            }}
+                          >
                             <Button
                               icon="channel-add"
                               variant="secondary"
                               size="sm"
+                              style={{
+                                marginBottom: '8px',
+                              }}
                               id="custom-scales"
                               onClick={() => {
-                                setTimescaleTriggerCoords({
+                                setTriggerCoords({
                                   left: u.rect.left + (u.cursor.left ?? 0),
                                   top: u.rect.top + (u.cursor.top ?? 0),
                                 });
@@ -421,62 +389,26 @@
                                 getTimescales();
                                 dismiss();
                               }}
-<<<<<<< HEAD
-                              fill="text"
-                              variant="secondary"
-                            />
-                          )}
-                        </div>
-                      }
-                      footerContent={
-                        <div
-                          style={{
-                            display: 'flex',
-                            flexDirection: 'column',
-                          }}
-                        >
-                          <Button
-                            icon="channel-add"
-                            variant="secondary"
-                            size="sm"
-                            id="custom-scales"
-                            style={{
-                              marginBottom: '8px',
-                            }}
-                            onClick={() => {
-                              setTriggerCoords({
-                                left: u.rect.left + (u.cursor.left ?? 0),
-                                top: u.rect.top + (u.cursor.top ?? 0),
-                              });
-                              setAddingTimescale(true);
-                              getTimescales();
-                              dismiss();
-                            }}
-                          >
-                            Custom scales
-                          </Button>
-                          <Button
-                            icon="chart-line"
-                            variant="secondary"
-                            size="sm"
-                            id="frame-settings"
-                            onClick={() => {
-                              setTriggerCoords({
-                                left: u.rect.left + (u.cursor.left ?? 0),
-                                top: u.rect.top + (u.cursor.top ?? 0),
-                              });
-                              setShowFrameSettings(true);
-                              dismiss();
-                            }}
-                          >
-                            Frame settings
-                          </Button>
-                        </div>
-=======
                             >
                               Custom scales
                             </Button>
-                          </>
+                            <Button
+                              icon="chart-line"
+                              variant="secondary"
+                              size="sm"
+                              id="frame-settings"
+                              onClick={() => {
+                                setTriggerCoords({
+                                  left: u.rect.left + (u.cursor.left ?? 0),
+                                  top: u.rect.top + (u.cursor.top ?? 0),
+                                });
+                                setShowFrameSettings(true);
+                                dismiss();
+                              }}
+                            >
+                              Frame settings
+                            </Button>
+                          </div>
                         }
                       />
                     );
@@ -493,7 +425,6 @@
                       maxWidth={options.tooltip.maxWidth}
                       setPinnedPoints={() =>
                         setPinnedPoints(pinnedPoints.filter((item, itemIndex) => itemIndex !== index))
->>>>>>> 3e22df57
                       }
                       alignedFrame={alignedFrame}
                       sortOrder={options.tooltip.sort}
@@ -539,71 +470,33 @@
                   scales={scales}
                   style={{
                     position: 'absolute',
-                    left: timescaleTriggerCoords?.left,
-                    top: timescaleTriggerCoords?.top,
+                    left: triggerCoords?.left,
+                    top: triggerCoords?.top,
                   }}
                   timescalesFrame={timescalesFrame}
                 />
-<<<<<<< HEAD
-                <OutsideRangePlugin config={uplotConfig} onChangeTimeRange={onChangeTimeRange} />
-                {data.annotations && (
-                  <ExemplarsPlugin
-                    visibleSeries={getVisibleLabels(uplotConfig, frames)}
-                    config={uplotConfig}
-                    exemplars={data.annotations}
-                    timeZone={timeZone}
-                  />
-                )}
-                {((canEditThresholds && onThresholdsChange) || showThresholds) && (
-                  <ThresholdControlsPlugin
-                    config={uplotConfig}
-                    fieldConfig={fieldConfig}
-                    onThresholdsChange={canEditThresholds ? onThresholdsChange : undefined}
-                  />
-                )}
-              </>
-            )}
-            {isAddingTimescale && (
-              <TimescaleEditor
-                onSave={onUpsertTimescales}
-                onDismiss={() => setAddingTimescale(false)}
-                scales={scales}
-                style={{
-                  position: 'absolute',
-                  left: triggerCoords?.left,
-                  top: triggerCoords?.top,
-                }}
-                timescalesFrame={timescalesFrame}
-              />
-            )}
-            {showFrameSettings && (
-              <FrameSettingsEditor
-                onSave={(settings: FieldSettings[]) => {
-                  setFieldSettings(settings);
-                  storage.setItem('volkovlabs.TimeSeriesPanel.frameSettings', JSON.stringify(settings));
-                  setShowFrameSettings(false);
-                }}
-                onDismiss={() => setShowFrameSettings(false)}
-                style={{
-                  position: 'absolute',
-                  left: triggerCoords?.left,
-                  top: triggerCoords?.top,
-                }}
-                fieldSettings={fieldSettings}
-                frames={frames}
-              />
-            )}
-          </>
-        );
-      }}
-    </TimeSeries>
-=======
+              )}
+              {showFrameSettings && (
+                <FrameSettingsEditor
+                  onSave={(settings: FieldSettings[]) => {
+                    setFieldSettings(settings);
+                    storage.setItem('volkovlabs.TimeSeriesPanel.frameSettings', JSON.stringify(settings));
+                    setShowFrameSettings(false);
+                  }}
+                  onDismiss={() => setShowFrameSettings(false)}
+                  style={{
+                    position: 'absolute',
+                    left: triggerCoords?.left,
+                    top: triggerCoords?.top,
+                  }}
+                  fieldSettings={fieldSettings}
+                  frames={frames}
+                />
               )}
             </>
           );
         }}
       </TimeSeries>
     </div>
->>>>>>> 3e22df57
   );
 };