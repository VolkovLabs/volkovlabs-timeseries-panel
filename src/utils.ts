import {
  DataFrame,
  Field,
  FieldType,
  getDisplayProcessor,
  getLinksSupplier,
  GrafanaTheme2,
  InterpolateFunction,
  isBooleanUnit,
  TimeRange,
} from '@grafana/data';
import { convertFieldType } from 'app/core/utils/convertFieldType';
import { GraphFieldConfig, LineInterpolation, TooltipDisplayMode, VizTooltipOptions } from '@grafana/schema';
import { applyNullInsertThreshold } from '@grafana/ui/src/components/GraphNG/nullInsertThreshold';
import { nullToValue } from '@grafana/ui/src/components/GraphNG/nullToValue';
import { FieldSettings } from 'app/types/frameSettings';
import { FieldSettingItem } from 'plugins/frameSettings/FrameSettingsEditor';

/**
 * Returns null if there are no graphable fields
 */
export function prepareGraphableFields(
  series: DataFrame[],
  theme: GrafanaTheme2,
  fieldSettings: FieldSettings[],
  timeRange?: TimeRange,
  // numeric X requires a single frame where the first field is numeric
  xNumFieldIdx?: number
): DataFrame[] | null {
  if (!series?.length) {
    return null;
  }

  let useNumericX = xNumFieldIdx != null;

  // Make sure the numeric x field is first in the frame
  if (xNumFieldIdx != null && xNumFieldIdx > 0) {
    series = [
      {
        ...series[0],
        fields: [series[0].fields[xNumFieldIdx], ...series[0].fields.filter((f, i) => i !== xNumFieldIdx)],
      },
    ];
  }

  // some datasources simply tag the field as time, but don't convert to milli epochs
  // so we're stuck with doing the parsing here to avoid Moment slowness everywhere later
  // this mutates (once)
  for (let frame of series) {
    for (let field of frame.fields) {
      if (field.type === FieldType.time && typeof field.values[0] !== 'number') {
        field.values = convertFieldType(field, { destinationType: FieldType.time }).values;
      }
    }
  }

  let copy: Field;

  const frames: DataFrame[] = [];

  for (let frame of series) {
    const fields: Field[] = [];

    let hasTimeField = false;
    let hasValueField = false;

    let nulledFrame = useNumericX
      ? frame
      : applyNullInsertThreshold({
          frame,
          refFieldPseudoMin: timeRange?.from.valueOf(),
          refFieldPseudoMax: timeRange?.to.valueOf(),
        });

    const frameFields = nullToValue(nulledFrame).fields;

    for (let fieldIdx = 0; fieldIdx < frameFields?.length ?? 0; fieldIdx++) {
      const field = frameFields[fieldIdx];

      switch (field.type) {
        case FieldType.time:
          hasTimeField = true;
          fields.push(field);
          break;
        case FieldType.number:
          hasValueField = useNumericX ? fieldIdx > 0 : true;
          copy = {
            ...field,
            values: field.values.map((v) => {
              if (!(Number.isFinite(v) || v == null)) {
                return null;
              }
              return v;
            }),
          };

          fields.push(copy);
          break; // ok
        case FieldType.string:
          copy = {
            ...field,
            values: field.values,
          };

          fields.push(copy);
          break; // ok
        case FieldType.boolean:
          hasValueField = true;
          const custom: GraphFieldConfig = field.config?.custom ?? {};
          const config = {
            ...field.config,
            max: 1,
            min: 0,
            custom,
          };

          // smooth and linear do not make sense
          if (custom.lineInterpolation !== LineInterpolation.StepBefore) {
            custom.lineInterpolation = LineInterpolation.StepAfter;
          }

          copy = {
            ...field,
            config,
            type: FieldType.number,
            values: field.values.map((v) => {
              if (v == null) {
                return v;
              }
              return Boolean(v) ? 1 : 0;
            }),
          };

          if (!isBooleanUnit(config.unit)) {
            config.unit = 'bool';
            copy.display = getDisplayProcessor({ field: copy, theme });
          }

          fields.push(copy);
          break;
      }
    }

    if ((useNumericX || hasTimeField) && hasValueField) {
      frames.push({
        ...frame,
        length: nulledFrame.length,
        fields,
      });
    }
  }

  if (frames.length) {
    setClassicPaletteIdxs(frames, theme, 0);
    /**
     * Apply user settings from user storage
     */
    applyUserSettingsForFrame(frames, fieldSettings);

    return frames;
  }

  return null;
}

const setClassicPaletteIdxs = (frames: DataFrame[], theme: GrafanaTheme2, skipFieldIdx?: number) => {
  let seriesIndex = 0;
  frames.forEach((frame) => {
    frame.fields.forEach((field, fieldIdx) => {
      // TODO: also add FieldType.enum type here after https://github.com/grafana/grafana/pull/60491
      if (fieldIdx !== skipFieldIdx && (field.type === FieldType.number || field.type === FieldType.boolean)) {
        field.state = {
          ...field.state,
          seriesIndex: seriesIndex++, // TODO: skip this for fields with custom renderers (e.g. Candlestick)?
        };
        field.display = getDisplayProcessor({ field, theme });
      }
    });
  });
};

/**
 * applyUserSettingsForFrame
 */
const applyUserSettingsForFrame = (frames: DataFrame[], fieldSettings: FieldSettings[]) => {
  frames.forEach((frame) => {
    frame.fields.forEach((field) => {
      const existedField = fieldSettings.find((item) => item.refId === frame.refId && item.name === field.name);
      if (existedField) {
        field.config.custom.axisPlacement = existedField.axisPlacement;
        field.config.custom.hideFrom = {
          ...field.config.custom.hideFrom,
          /**
           * Hide from visualization and legend
           */
          viz: existedField.visibility,
          legend: existedField.visibility,
        };
      }
    });
  });
};

export function getTimezones(timezones: string[] | undefined, defaultTimezone: string): string[] {
  if (!timezones || !timezones.length) {
    return [defaultTimezone];
  }
  return timezones.map((v) => (v?.length ? v : defaultTimezone));
}

export function regenerateLinksSupplier(
  alignedDataFrame: DataFrame,
  frames: DataFrame[],
  replaceVariables: InterpolateFunction,
  timeZone: string
): DataFrame {
  alignedDataFrame.fields.forEach((field) => {
    if (field.state?.origin?.frameIndex === undefined || frames[field.state?.origin?.frameIndex] === undefined) {
      return;
    }

    /* check if field has sortedVector values
      if it does, sort all string fields in the original frame by the order array already used for the field
      otherwise just attach the fields to the temporary frame used to get the links
    */
    const tempFields: Field[] = [];
    for (const frameField of frames[field.state?.origin?.frameIndex].fields) {
      if (frameField.type === FieldType.string) {
        tempFields.push(frameField);
      }
    }

    const tempFrame: DataFrame = {
      fields: [...alignedDataFrame.fields, ...tempFields],
      length: alignedDataFrame.fields.length + tempFields.length,
    };

    field.getLinks = getLinksSupplier(tempFrame, field, field.state!.scopedVars!, replaceVariables, timeZone);
  });

  return alignedDataFrame;
}

export const isTooltipScrollable = (tooltipOptions: VizTooltipOptions | any) => {
  return tooltipOptions.mode === TooltipDisplayMode.Multi && tooltipOptions.maxHeight != null;
};

<<<<<<< HEAD
export const updateFrameSettings = (currentSettings: FieldSettings[] | undefined, updatedField: FieldSettingItem) => {
  /**
   * Check field exist in user frame settings
   */
  const existingIndex = currentSettings!.findIndex(
    (item) => item.refId === updatedField.refId && item.name === updatedField.name
  );

  if (existingIndex >= 0) {
    return currentSettings?.map((item, index) => {
      return existingIndex === index ? updatedField : item;
    });
  }

  return [...currentSettings!, updatedField];
=======
export const checkScaleLimits = (fieldValues: number[], min?: number | null, max?: number | null) => {
  if (max !== undefined && max !== null) {
    if (fieldValues.every((num) => num > max)) {
      return true;
    }
  }

  if (min !== undefined && min !== null) {
    if (fieldValues.every((num) => num < min)) {
      return true;
    }
  }

  return false;
>>>>>>> 0516a390
};<|MERGE_RESOLUTION|>--- conflicted
+++ resolved
@@ -245,7 +245,6 @@
   return tooltipOptions.mode === TooltipDisplayMode.Multi && tooltipOptions.maxHeight != null;
 };
 
-<<<<<<< HEAD
 export const updateFrameSettings = (currentSettings: FieldSettings[] | undefined, updatedField: FieldSettingItem) => {
   /**
    * Check field exist in user frame settings
@@ -261,7 +260,8 @@
   }
 
   return [...currentSettings!, updatedField];
-=======
+};
+
 export const checkScaleLimits = (fieldValues: number[], min?: number | null, max?: number | null) => {
   if (max !== undefined && max !== null) {
     if (fieldValues.every((num) => num > max)) {
@@ -276,5 +276,4 @@
   }
 
   return false;
->>>>>>> 0516a390
 };